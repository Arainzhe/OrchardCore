using System.Threading.Tasks;

namespace OrchardCore.ContentManagement.Handlers
{
    public interface IContentHandler
    {
<<<<<<< HEAD
        void Activating(ActivatingContentContext context);
        void Activated(ActivatedContentContext context);
        void Initializing(InitializingContentContext context);
        void Initialized(InitializingContentContext context);
        void Creating(CreateContentContext context);
        void Created(CreateContentContext context);
        void Loading(LoadContentContext context);
        void Loaded(LoadContentContext context);
        void Updating(UpdateContentContext context);
        void Updated(UpdateContentContext context);
        void Versioning(VersionContentContext context);
        void Versioned(VersionContentContext context);
        void Publishing(PublishContentContext context);
        Task PublishedAsync(PublishContentContext context);
        void Unpublishing(PublishContentContext context);
        void Unpublished(PublishContentContext context);
        void Removing(RemoveContentContext context);
        void Removed(RemoveContentContext context);
        void GetContentItemAspect(ContentItemAspectContext context);
=======
        Task ActivatingAsync(ActivatingContentContext context);
        Task ActivatedAsync(ActivatedContentContext context);
        Task InitializingAsync(InitializingContentContext context);
        Task InitializedAsync(InitializingContentContext context);
        Task CreatingAsync(CreateContentContext context);
        Task CreatedAsync(CreateContentContext context);
        Task LoadingAsync(LoadContentContext context);
        Task LoadedAsync(LoadContentContext context);
        Task UpdatingAsync(UpdateContentContext context);
        Task UpdatedAsync(UpdateContentContext context);
        Task VersioningAsync(VersionContentContext context);
        Task VersionedAsync(VersionContentContext context);
        Task PublishingAsync(PublishContentContext context);
        Task PublishedAsync(PublishContentContext context);
        Task UnpublishingAsync(PublishContentContext context);
        Task UnpublishedAsync(PublishContentContext context);
        Task RemovingAsync(RemoveContentContext context);
        Task RemovedAsync(RemoveContentContext context);
        Task GetContentItemAspectAsync(ContentItemAspectContext context);
>>>>>>> c3670e4a
    }
}<|MERGE_RESOLUTION|>--- conflicted
+++ resolved
@@ -1,30 +1,9 @@
-using System.Threading.Tasks;
+﻿using System.Threading.Tasks;
 
 namespace OrchardCore.ContentManagement.Handlers
 {
     public interface IContentHandler
     {
-<<<<<<< HEAD
-        void Activating(ActivatingContentContext context);
-        void Activated(ActivatedContentContext context);
-        void Initializing(InitializingContentContext context);
-        void Initialized(InitializingContentContext context);
-        void Creating(CreateContentContext context);
-        void Created(CreateContentContext context);
-        void Loading(LoadContentContext context);
-        void Loaded(LoadContentContext context);
-        void Updating(UpdateContentContext context);
-        void Updated(UpdateContentContext context);
-        void Versioning(VersionContentContext context);
-        void Versioned(VersionContentContext context);
-        void Publishing(PublishContentContext context);
-        Task PublishedAsync(PublishContentContext context);
-        void Unpublishing(PublishContentContext context);
-        void Unpublished(PublishContentContext context);
-        void Removing(RemoveContentContext context);
-        void Removed(RemoveContentContext context);
-        void GetContentItemAspect(ContentItemAspectContext context);
-=======
         Task ActivatingAsync(ActivatingContentContext context);
         Task ActivatedAsync(ActivatedContentContext context);
         Task InitializingAsync(InitializingContentContext context);
@@ -44,6 +23,5 @@
         Task RemovingAsync(RemoveContentContext context);
         Task RemovedAsync(RemoveContentContext context);
         Task GetContentItemAspectAsync(ContentItemAspectContext context);
->>>>>>> c3670e4a
     }
 }