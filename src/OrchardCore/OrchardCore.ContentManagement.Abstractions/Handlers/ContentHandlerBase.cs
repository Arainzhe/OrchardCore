--- conflicted
+++ resolved
@@ -1,138 +1,9 @@
-<<<<<<< HEAD
-﻿using System.Threading.Tasks;
-=======
 using System.Threading.Tasks;
->>>>>>> 18a981ec
 
 namespace OrchardCore.ContentManagement.Handlers
 {
     public abstract class ContentHandlerBase : IContentHandler
     {
-<<<<<<< HEAD
-        public virtual void Activating(ActivatingContentContext context) { }
-        public virtual Task ActivatingAsync(ActivatingContentContext context)
-        {
-            Activating(context);
-            return Task.CompletedTask;
-        }
-
-        public virtual void Activated(ActivatedContentContext context) { }
-        public virtual Task ActivatedAsync(ActivatedContentContext context)
-        {
-            Activated(context);
-            return Task.CompletedTask;
-        }
-
-        public virtual void Initializing(InitializingContentContext context) { }
-        public virtual Task InitializingAsync(InitializingContentContext context)
-        {
-            Initializing(context);
-            return Task.CompletedTask;
-        }
-
-        public virtual void Initialized(InitializingContentContext context) { }
-        public virtual Task InitializedAsync(InitializingContentContext context)
-        {
-            Initialized(context);
-            return Task.CompletedTask;
-        }
-
-        public virtual void Creating(CreateContentContext context) { }
-        public virtual Task CreatingAsync(CreateContentContext context)
-        {
-            Creating(context);
-            return Task.CompletedTask;
-        }
-
-        public virtual void Created(CreateContentContext context) { }
-        public virtual Task CreatedAsync(CreateContentContext context)
-        {
-            Created(context);
-            return Task.CompletedTask;
-        }
-
-        public virtual void Loading(LoadContentContext context) { }
-        public virtual Task LoadingAsync(LoadContentContext context)
-        {
-            Loading(context);
-            return Task.CompletedTask;
-        }
-
-        public virtual void Loaded(LoadContentContext context) { }
-        public virtual Task LoadedAsync(LoadContentContext context)
-        {
-            Loaded(context);
-            return Task.CompletedTask;
-        }
-
-        public virtual void Updating(UpdateContentContext context) { }
-        public virtual Task UpdatingAsync(UpdateContentContext context)
-        {
-            Updating(context);
-            return Task.CompletedTask;
-        }
-
-        public virtual void Updated(UpdateContentContext context) { }
-        public virtual Task UpdatedAsync(UpdateContentContext context)
-        {
-            Updated(context);
-            return Task.CompletedTask;
-        }
-
-        public virtual void Versioning(VersionContentContext context) { }
-        public virtual Task VersioningAsync(VersionContentContext context)
-        {
-            Versioning(context);
-            return Task.CompletedTask;
-        }
-
-        public virtual void Versioned(VersionContentContext context) { }
-        public virtual Task VersionedAsync(VersionContentContext context)
-        {
-            Versioned(context);
-            return Task.CompletedTask;
-        }
-
-        public virtual void Publishing(PublishContentContext context) { }
-        public virtual Task PublishingAsync(PublishContentContext context)
-        {
-            Publishing(context);
-            return Task.CompletedTask;
-        }
-
-        public virtual void Published(PublishContentContext context) { }
-        public virtual Task PublishedAsync(PublishContentContext context)
-        {
-            Published(context);
-            return Task.CompletedTask;
-        }
-
-        public virtual void Unpublishing(PublishContentContext context) { }
-        public virtual Task UnpublishingAsync(PublishContentContext context)
-        {
-            Unpublishing(context);
-            return Task.CompletedTask;
-        }
-
-        public virtual void Unpublished(PublishContentContext context) { }
-        public virtual Task UnpublishedAsync(PublishContentContext context)
-        {
-            Unpublished(context);
-            return Task.CompletedTask;
-        }
-
-        public virtual void Removing(RemoveContentContext context) { }
-        public virtual Task RemovingAsync(RemoveContentContext context)
-        {
-            Removing(context);
-            return Task.CompletedTask;
-        }
-
-        public virtual void Removed(RemoveContentContext context) { }
-        public virtual Task RemovedAsync(RemoveContentContext context)
-        {
-            Removed(context);
-=======
         public virtual Task ActivatingAsync(ActivatingContentContext context)
         {
             return Task.CompletedTask;
@@ -220,7 +91,6 @@
 
         public virtual Task RemovedAsync(RemoveContentContext context)
         {
->>>>>>> 18a981ec
             return Task.CompletedTask;
         }
 
@@ -229,15 +99,8 @@
         //protected virtual void Cloning(CloneContentContext context) { }
         //protected virtual void Cloned(CloneContentContext context) { }
 
-<<<<<<< HEAD
-        public virtual void GetContentItemAspect(ContentItemAspectContext context) { }
         public virtual Task GetContentItemAspectAsync(ContentItemAspectContext context)
         {
-            GetContentItemAspect(context);
-=======
-        public virtual Task GetContentItemAspectAsync(ContentItemAspectContext context)
-        {
->>>>>>> 18a981ec
             return Task.CompletedTask;
         }
     }
