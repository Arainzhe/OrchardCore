--- conflicted
+++ resolved
@@ -235,11 +235,7 @@
 
             _session.Save(contentItem);
 
-<<<<<<< HEAD
-            ReversedHandlers.Invoke(async handler => await handler.PublishedAsync(context), _logger);
-=======
             ReversedHandlers.Invoke(handler => handler.PublishedAsync(context), _logger);
->>>>>>> c3670e4a
         }
 
         public async Task UnpublishAsync(ContentItem contentItem)
@@ -366,11 +362,7 @@
                 Handlers.Invoke(handler => handler.PublishingAsync(publishContext), _logger);
 
                 // invoke handlers to acquire state, or at least establish lazy loading callbacks
-<<<<<<< HEAD
-                ReversedHandlers.Invoke(async handler => await handler.PublishedAsync(publishContext), _logger);
-=======
                 ReversedHandlers.Invoke(handler => handler.PublishedAsync(publishContext), _logger);
->>>>>>> c3670e4a
             }
         }
 
