using System;
using System.Collections.Generic;
using System.Linq;
using System.Threading;
using Microsoft.AspNetCore.Http;
using Microsoft.Extensions.DependencyInjection;
using OrchardCore.Environment.Shell;
using OrchardCore.Environment.Shell.Builders.Models;
using OrchardCore.Modules;

namespace OrchardCore.Hosting.ShellBuilders
{
    /// <summary>
    /// The shell context represents the shell's state that is kept alive
    /// for the whole life of the application
    /// </summary>
    public class ShellContext : IDisposable
    {
        private bool _disposed = false;
        private volatile int _refCount = 0;
        private bool _released = false;
        private List<WeakReference<ShellContext>> _dependents;

        public ShellSettings Settings { get; set; }
        public ShellBlueprint Blueprint { get; set; }
        public IServiceProvider ServiceProvider { get; set; }

        /// <summary>
        /// Whether the shell is activated. 
        /// </summary>
        public bool IsActivated { get; set; }

        /// <summary>
        /// Creates a standalone service scope that can be used to resolve local services and
        /// replaces <see cref="HttpContext.RequestServices"/> with it.
        /// </summary>
        /// <remarks>
        /// Disposing the returned <see cref="IServiceScope"/> instance restores the previous state.
        /// </remarks>
        public IServiceScope EnterServiceScope()
        {
            if (_disposed)
            {
                throw new InvalidOperationException("Can't use EnterServiceScope on a disposed context");
            }

            if (_released)
            {
                throw new InvalidOperationException("Can't use EnterServiceScope on a released context");
            }

            return new ServiceScopeWrapper(this);
        }

        /// <summary>
        /// Whether the <see cref="ShellContext"/> instance has been released, for instance when a tenant is changed.
        /// </summary>
        public bool Released => _released;

        /// <summary>
        /// Returns the number of active scopes on this tenant.
        /// </summary>
        public int ActiveScopes => _refCount;

        /// <summary>
        /// Mark the <see cref="ShellContext"/> has a candidate to be released.
        /// </summary>
        public void Release()
        {
            if (_released == true)
            {
                // Prevent infinite loops with circular dependencies
                return;
            }

            // When a tenant is changed and should be restarted, its shell context is replaced with a new one, 
            // so that new request can't use it anymore. However some existing request might still be running and try to 
            // resolve or use its services. We then call this method to count the remaining references and dispose it 
            // when the number reached zero.

            _released = true;

            lock (this)
            {
                if (_dependents == null)
                {
                    return;
                }

                foreach (var dependent in _dependents)
                {
                    if (dependent.TryGetTarget(out var shellContext))
                    {
                        shellContext.Release();
                    }
                }

                // A ShellContext is usually disposed when the last scope is disposed, but if there are no scopes
                // then we need to dispose it right away
                if (_refCount == 0)
                {
                    Dispose();
                }
            }
        }

        /// <summary>
        /// Registers the specified shellContext as a dependency such that they are also reloaded when the current shell context is reloaded.
        /// </summary>
        public void AddDependentShell(ShellContext shellContext)
        {
            lock (this)
            {
                if (_dependents == null)
                {
                    _dependents = new List<WeakReference<ShellContext>>();
                }

                // Remove any previous instance that represent the same tenant in case it has been released (restarted).
                _dependents.RemoveAll(x => !x.TryGetTarget(out var shell) || shell.Settings.Name == shellContext.Settings.Name);

<<<<<<< HEAD
=======
                // The same item can safely be added multiple times in a Hashset
>>>>>>> a7fba792
                _dependents.Add(new WeakReference<ShellContext>(shellContext));
            }
        }

        public void Dispose()
        {
            if (_disposed)
            {
                return;
            }

            // Disposes all the services registered for this shell
            if (ServiceProvider != null)
            {
                (ServiceProvider as IDisposable)?.Dispose();
                ServiceProvider = null;
            }

            IsActivated = false;
            Settings = null;
            Blueprint = null;

            _disposed = true;

            GC.SuppressFinalize(this);
        }

        ~ShellContext()
        {
            Dispose();
        }

        internal class ServiceScopeWrapper : IServiceScope
        {
            private readonly ShellContext _shellContext;
            private readonly IServiceScope _serviceScope;
            private readonly IServiceProvider _existingServices;
            private readonly HttpContext _httpContext;

            public ServiceScopeWrapper(ShellContext shellContext)
            {
                // Prevent the context from being released until the end of the scope
                Interlocked.Increment(ref shellContext._refCount);

                _shellContext = shellContext;
                _serviceScope = shellContext.ServiceProvider.CreateScope();
                ServiceProvider = _serviceScope.ServiceProvider;

                var httpContextAccessor = ServiceProvider.GetRequiredService<IHttpContextAccessor>();

                if (httpContextAccessor.HttpContext == null)
                {
                    httpContextAccessor.HttpContext = new DefaultHttpContext();
                }

                _httpContext = httpContextAccessor.HttpContext;
                _existingServices = _httpContext.RequestServices;
                _httpContext.RequestServices = ServiceProvider;
            }

            public IServiceProvider ServiceProvider { get; }

            /// <summary>
            /// Returns true is the shell context should be disposed consequently to this scope being released.
            /// </summary>
            private bool ScopeReleased()
            {
                var refCount = Interlocked.Decrement(ref _shellContext._refCount);

                if (_shellContext._released && refCount == 0)
                {
                    var tenantEvents = _serviceScope.ServiceProvider.GetServices<IModularTenantEvents>();

                    foreach (var tenantEvent in tenantEvents)
                    {
                        tenantEvent.TerminatingAsync().GetAwaiter().GetResult();
                    }

                    foreach (var tenantEvent in tenantEvents.Reverse())
                    {
                        tenantEvent.TerminatedAsync().GetAwaiter().GetResult();
                    }

                    return true;
                }

                return false;
            }

            public void Dispose()
            {
                var disposeShellContext = ScopeReleased();

                _httpContext.RequestServices = _existingServices;
                _serviceScope.Dispose();
<<<<<<< HEAD

=======
                
>>>>>>> a7fba792
                GC.SuppressFinalize(this);

                if (disposeShellContext)
                {
                    _shellContext.Dispose();
                }
            }

            ~ServiceScopeWrapper()
            {
                Dispose();
            }
        }
    }
}<|MERGE_RESOLUTION|>--- conflicted
+++ resolved
@@ -119,10 +119,6 @@
                 // Remove any previous instance that represent the same tenant in case it has been released (restarted).
                 _dependents.RemoveAll(x => !x.TryGetTarget(out var shell) || shell.Settings.Name == shellContext.Settings.Name);
 
-<<<<<<< HEAD
-=======
-                // The same item can safely be added multiple times in a Hashset
->>>>>>> a7fba792
                 _dependents.Add(new WeakReference<ShellContext>(shellContext));
             }
         }
@@ -218,11 +214,7 @@
 
                 _httpContext.RequestServices = _existingServices;
                 _serviceScope.Dispose();
-<<<<<<< HEAD
-
-=======
-                
->>>>>>> a7fba792
+
                 GC.SuppressFinalize(this);
 
                 if (disposeShellContext)
