using Microsoft.AspNet.Builder;
using System.Collections.Generic;
using Orchard.Hosting.Middleware;

namespace Orchard.Test1 {
    public class TestMiddleware : IMiddlewareProvider {

        public IEnumerable<MiddlewareRegistration> GetMiddlewares() {
            yield return new MiddlewareRegistration {
                Configure = app => app.Use(async (context, next) => {
<<<<<<< HEAD
                    if (!context.Response.Headers.ContainsKey("Middleware"))
                        context.Response.Headers.Add("Middleware", "Hello Orchard");
=======
                    if (!context.Response.Headers.ContainsKey("Middleware")) {
                        context.Response.Headers.Add("Middleware", "Hello Orchard");
                    }
>>>>>>> 3c141836

                    await next();
                }),
                Priority = "10"
            };
        }
    }
}<|MERGE_RESOLUTION|>--- conflicted
+++ resolved
@@ -8,14 +8,9 @@
         public IEnumerable<MiddlewareRegistration> GetMiddlewares() {
             yield return new MiddlewareRegistration {
                 Configure = app => app.Use(async (context, next) => {
-<<<<<<< HEAD
-                    if (!context.Response.Headers.ContainsKey("Middleware"))
-                        context.Response.Headers.Add("Middleware", "Hello Orchard");
-=======
                     if (!context.Response.Headers.ContainsKey("Middleware")) {
                         context.Response.Headers.Add("Middleware", "Hello Orchard");
                     }
->>>>>>> 3c141836
 
                     await next();
                 }),
