--- conflicted
+++ resolved
@@ -1,9 +1,4 @@
 {
-<<<<<<< HEAD
-  "Modules": {
-    "OrchardCore.Setup": {
-    },
-=======
   "Logging": {
     "IncludeScopes": false,
     "LogLevel": {
@@ -15,8 +10,7 @@
 
   "Modules": {
     "OrchardCore.Setup": {
-    }
->>>>>>> c8deba74
+    },
     // Uncomment to configure media storage in Azure Blob Storage.
     //"OrchardCore.Media.Azure":
     //{
@@ -24,15 +18,11 @@
     //"ContainerName": "somecontainer",
     //"BasePath": "some/base/path", // Set to a path to store media in a subdirectory inside your container.
     //"PublicHostName": "" // Set to a hostname to serve media from an alternative host such as a CDN.
-<<<<<<< HEAD
     //},
     // Uncomment to configure SMTP settings.
     "OrchardCore.Email": {
       "Host": "localhost",
       "Port": "2525"
     }
-=======
-    //}
->>>>>>> c8deba74
   }
 }