//using System.Collections.Generic;
//using System.IO;
//using System.Text.Encodings.Web;
//using Microsoft.AspNetCore.Html;
//using OrchardCore.DisplayManagement.Implementation;
//using OrchardCore.Environment.Cache;

//namespace OrchardCore.DynamicCache.Services
//{
//    /// <summary>
//    /// Caches shapes in the default <see cref="IDynamicCacheService"/> implementation.
//    /// It uses the shape's metadata cache context to define the cache parameters.
//    /// </summary>
//    public class DynamicCacheShapeDisplayEvents : IShapeDisplayEvents, ITagRemovedEventHandler
//    {
//        private readonly IDynamicCacheService _dynamicCacheService;
//        private readonly IDynamicCache _dynamicCache;

//        public DynamicCacheShapeDisplayEvents(IDynamicCacheService dynamicCacheService, IDynamicCache dynamicCache)
//        {
//            _dynamicCacheService = dynamicCacheService;
//            _dynamicCache = dynamicCache;
//        }

//        public void Displaying(ShapeDisplayContext context)
//        {
//            if (context.ShapeMetadata.IsCached && context.ChildContent == null)
//            {
//                var cacheContext = context.ShapeMetadata.Cache();
//                var cachedValue = _dynamicCacheService.GetCachedValueAsync(cacheContext).GetAwaiter().GetResult();// todo

//                if (cachedValue != null)
//                {
//                    context.ChildContent = new HtmlString(cachedValue);
//                }
//            }
//        }

//        public void Displayed(ShapeDisplayContext context)
//        {
//            var cacheContext = context.ShapeMetadata.Cache();

//            // If the shape is not cached, evaluate the ESIs
//            if(cacheContext == null)
//            {
//                if (context.ChildContent != null)
//                {
//                    string content;

//                    using (var sw = new StringWriter())
//                    {
//                        context.ChildContent.WriteTo(sw, HtmlEncoder.Default);
//                        content = sw.ToString();
//                    }

//                    var esiResult = _dynamicCacheService.ProcessEdgeSideIncludesAsync(content).GetAwaiter().GetResult(); // todo
//                    context.ChildContent = new HtmlString(esiResult.Item2);
//                }
//                else
//                {
//                    context.ChildContent = HtmlString.Empty;
//                }
//            }
//            else if (context.ChildContent != null)
//            {
//                var childContent = _dynamicCacheService.SetCachedValueAsync(cacheContext, context.ChildContent.ToString()).GetAwaiter().GetResult(); //todo
//                if (childContent != null)
//                {
//                    context.ChildContent = new HtmlString(childContent);
//                }
//            }
//        }

//        public void TagRemoved(string tag, IEnumerable<string> keys)
//        {
//            foreach (var key in keys)
//            {
//                _dynamicCache.RemoveAsync(key);
//            }
//        }
//    }
//}


using System;
using System.Collections.Generic;
using System.IO;
using System.Linq;
using System.Text;
using System.Text.Encodings.Web;
using System.Threading.Tasks;
using Microsoft.AspNetCore.Html;
using Microsoft.Extensions.Caching.Distributed;
using Microsoft.Extensions.DependencyInjection;
using OrchardCore.DisplayManagement.Implementation;
using OrchardCore.Environment.Cache;

namespace OrchardCore.DynamicCache.Services
{
    /// <summary>
    /// Caches shapes in the default <see cref="IDistributedCache"/> implementation.
    /// It uses the shape's metadata cache context to define the cache parameters.
    /// </summary>
    public class DynamicCacheShapeDisplayEvents : IShapeDisplayEvents, ITagRemovedEventHandler
    {
        private static char ContextSeparator = ';';

        private readonly ICacheContextManager _cacheContextManager;
        private readonly HashSet<CacheContext> _cached = new HashSet<CacheContext>();
        private readonly Dictionary<string, string> _localCache = new Dictionary<string, string>();
        private readonly IDynamicCache _dynamicCache;
        private readonly IServiceProvider _serviceProvider;

        public DynamicCacheShapeDisplayEvents(
            IDynamicCache dynamicCache,
            IServiceProvider serviceProvider,
            ICacheContextManager cacheContextManager)
        {
            _dynamicCache = dynamicCache;
            _serviceProvider = serviceProvider;
            _cacheContextManager = cacheContextManager;
        }

        public async Task DisplayingAsync(ShapeDisplayContext context)
        {
            // The shape has cache settings and no content yet
            if (context.ShapeMetadata.IsCached && context.ChildContent == null)
            {
                var cacheContext = context.ShapeMetadata.Cache();

<<<<<<< HEAD
                var cacheEntries = cacheContext.Contexts.Count > 0
                    ? await _cacheContextManager.GetContextAsync(cacheContext.Contexts)
=======
                var cacheEntries = cacheContext.Contexts.Count > 0 
                    ? await _cacheContextManager.GetContextAsync(cacheContext.Contexts) 
>>>>>>> 1828ac3c
                    : Enumerable.Empty<CacheContextEntry>();

                var cacheKey = GetCacheKey(cacheContext.CacheId, cacheEntries);

                var content = await GetDistributedCacheAsync(cacheKey);

                if (content != null)
                {
                    content = await ProcessESIsAsync(content, GetDistributedCacheAsync);

                    if (content != null)
                    {
                        _cached.Add(cacheContext);
                        var contexts = String.Join(ContextSeparator.ToString(), cacheContext.Contexts.ToArray());
                        context.ChildContent = new HtmlString($"[[cache id='{cacheContext.CacheId}' contexts='{contexts}']]");
                    }
                }
            }
        }

        public async Task DisplayedAsync(ShapeDisplayContext context)
        {
            // TODO: Configure duration of sliding expiration

            var cacheContext = context.ShapeMetadata.Cache();

            // If the shape is not cached, evaluate the ESIs
            if (cacheContext == null)
            {
                if (context.ChildContent != null)
                {
                    string content;

                    using (var sw = new StringWriter())
                    {
                        context.ChildContent.WriteTo(sw, HtmlEncoder.Default);
                        content = sw.ToString();
                    }

                    content = await ProcessESIsAsync(content, GetDistributedCacheAsync);
                    context.ChildContent = new HtmlString(content);
                }
                else
                {
                    context.ChildContent = HtmlString.Empty;
                }
            }
            else if (!_cached.Contains(cacheContext) && context.ChildContent != null)
            {
                var cacheEntries = (await _cacheContextManager.GetContextAsync(cacheContext.Contexts));
                string cacheKey = GetCacheKey(cacheContext.CacheId, cacheEntries);

                using (var sw = new StringWriter())
                {
                    context.ChildContent.WriteTo(sw, HtmlEncoder.Default);
                    var content = sw.ToString();

                    _cached.Add(cacheContext);
                    _localCache[cacheKey] = content;
                    var contexts = String.Join(ContextSeparator.ToString(), cacheContext.Contexts.ToArray());
                    context.ChildContent = new HtmlString($"[[cache id='{cacheContext.CacheId}' contexts='{contexts}']]");

                    var bytes = Encoding.UTF8.GetBytes(content);

                    // Default duration is sliding expiration (permanent as long as it's used)
                    var options = new DistributedCacheEntryOptions
                    {
                        SlidingExpiration = new TimeSpan(0, 1, 0)
                    };

                    // If a custom duration is specified, replace the default options
                    if (cacheContext.Duration.HasValue)
                    {
                        options = new DistributedCacheEntryOptions
                        {
                            AbsoluteExpirationRelativeToNow = cacheContext.Duration
                        };
                    }

                    await _dynamicCache.SetAsync(cacheKey, bytes, options);

                    // Lazy load to prevent cyclic dependency
                    var tagCache = _serviceProvider.GetRequiredService<ITagCache>();
                    tagCache.Tag(cacheKey, cacheContext.Tags.ToArray());
                }
            }
        }

        private string GetCacheKey(string cacheId, IEnumerable<CacheContextEntry> cacheEntries)
        {
            if (cacheEntries.Count() == 0)
            {
                return cacheId;
            }

            var key = cacheId + "/" + cacheEntries.GetContextHash();
            return key;
        }

        /// <summary>
        /// Substitutes all ESIs with their actual content
        /// </summary>
        /// <returns>The updated content</returns>
        private async Task<string> ProcessESIsAsync(string content, Func<string, Task<string>> cache)
        {
            StringBuilder result = null;

            int lastIndex = 0, startIndex = 0, start = 0, end = 0;
            var processed = false;
            while ((lastIndex = content.IndexOf("[[cache ", lastIndex)) > 0)
            {
                if (result == null)
                {
                    result = new StringBuilder(content.Length);
                }

                result.Append(content.Substring(end, lastIndex - end));

                processed = true;
                start = lastIndex;

                var id = content.Substring(startIndex = content.IndexOf("id='", lastIndex) + 4, (lastIndex = content.IndexOf("'", startIndex)) - startIndex);
                var contexts = content.Substring(startIndex = content.IndexOf("contexts='", lastIndex) + 10, (lastIndex = content.IndexOf("'", startIndex)) - startIndex).Split(ContextSeparator);

                end = content.IndexOf("]]", lastIndex) + 2;

                var cacheEntries = contexts.Length > 0
                    ? await _cacheContextManager.GetContextAsync(contexts)
                    : Enumerable.Empty<CacheContextEntry>();

                var cachedFragmentKey = GetCacheKey(id, cacheEntries);
                var htmlContent = await cache(cachedFragmentKey);

                // Expired child cache entry? Reprocess shape.
                if (htmlContent == null)
                {
                    return null;
                }

                htmlContent = await ProcessESIsAsync(htmlContent, cache);

                if (htmlContent == null)
                {
                    return null;
                }

                result.Append(htmlContent);
            }

            if (processed)
            {
                result.Append(content.Substring(end, content.Length - end));
                content = result.ToString();
            }

            return content;
        }

        private async Task<string> GetDistributedCacheAsync(string cacheKey)
        {
            if (_localCache.TryGetValue(cacheKey, out var content))
            {
                return content;
            }

            var bytes = await _dynamicCache.GetAsync(cacheKey);
            if (bytes == null)
            {
                return null;
            }

            return Encoding.UTF8.GetString(bytes);
        }

        public Task TagRemovedAsync(string tag, IEnumerable<string> keys)
        {
            return Task.WhenAll(keys.Select(key => _dynamicCache.RemoveAsync(key)));
        }
    }
}<|MERGE_RESOLUTION|>--- conflicted
+++ resolved
@@ -1,87 +1,3 @@
-//using System.Collections.Generic;
-//using System.IO;
-//using System.Text.Encodings.Web;
-//using Microsoft.AspNetCore.Html;
-//using OrchardCore.DisplayManagement.Implementation;
-//using OrchardCore.Environment.Cache;
-
-//namespace OrchardCore.DynamicCache.Services
-//{
-//    /// <summary>
-//    /// Caches shapes in the default <see cref="IDynamicCacheService"/> implementation.
-//    /// It uses the shape's metadata cache context to define the cache parameters.
-//    /// </summary>
-//    public class DynamicCacheShapeDisplayEvents : IShapeDisplayEvents, ITagRemovedEventHandler
-//    {
-//        private readonly IDynamicCacheService _dynamicCacheService;
-//        private readonly IDynamicCache _dynamicCache;
-
-//        public DynamicCacheShapeDisplayEvents(IDynamicCacheService dynamicCacheService, IDynamicCache dynamicCache)
-//        {
-//            _dynamicCacheService = dynamicCacheService;
-//            _dynamicCache = dynamicCache;
-//        }
-
-//        public void Displaying(ShapeDisplayContext context)
-//        {
-//            if (context.ShapeMetadata.IsCached && context.ChildContent == null)
-//            {
-//                var cacheContext = context.ShapeMetadata.Cache();
-//                var cachedValue = _dynamicCacheService.GetCachedValueAsync(cacheContext).GetAwaiter().GetResult();// todo
-
-//                if (cachedValue != null)
-//                {
-//                    context.ChildContent = new HtmlString(cachedValue);
-//                }
-//            }
-//        }
-
-//        public void Displayed(ShapeDisplayContext context)
-//        {
-//            var cacheContext = context.ShapeMetadata.Cache();
-
-//            // If the shape is not cached, evaluate the ESIs
-//            if(cacheContext == null)
-//            {
-//                if (context.ChildContent != null)
-//                {
-//                    string content;
-
-//                    using (var sw = new StringWriter())
-//                    {
-//                        context.ChildContent.WriteTo(sw, HtmlEncoder.Default);
-//                        content = sw.ToString();
-//                    }
-
-//                    var esiResult = _dynamicCacheService.ProcessEdgeSideIncludesAsync(content).GetAwaiter().GetResult(); // todo
-//                    context.ChildContent = new HtmlString(esiResult.Item2);
-//                }
-//                else
-//                {
-//                    context.ChildContent = HtmlString.Empty;
-//                }
-//            }
-//            else if (context.ChildContent != null)
-//            {
-//                var childContent = _dynamicCacheService.SetCachedValueAsync(cacheContext, context.ChildContent.ToString()).GetAwaiter().GetResult(); //todo
-//                if (childContent != null)
-//                {
-//                    context.ChildContent = new HtmlString(childContent);
-//                }
-//            }
-//        }
-
-//        public void TagRemoved(string tag, IEnumerable<string> keys)
-//        {
-//            foreach (var key in keys)
-//            {
-//                _dynamicCache.RemoveAsync(key);
-//            }
-//        }
-//    }
-//}
-
-
 using System;
 using System.Collections.Generic;
 using System.IO;
@@ -128,13 +44,8 @@
             {
                 var cacheContext = context.ShapeMetadata.Cache();
 
-<<<<<<< HEAD
-                var cacheEntries = cacheContext.Contexts.Count > 0
-                    ? await _cacheContextManager.GetContextAsync(cacheContext.Contexts)
-=======
                 var cacheEntries = cacheContext.Contexts.Count > 0 
                     ? await _cacheContextManager.GetContextAsync(cacheContext.Contexts) 
->>>>>>> 1828ac3c
                     : Enumerable.Empty<CacheContextEntry>();
 
                 var cacheKey = GetCacheKey(cacheContext.CacheId, cacheEntries);
