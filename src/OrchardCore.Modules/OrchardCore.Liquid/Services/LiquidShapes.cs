using System.IO;
using System.Text.Encodings.Web;
using System.Threading.Tasks;
using Fluid;
using Microsoft.Extensions.DependencyInjection;
using OrchardCore.DisplayManagement.Descriptors;
using OrchardCore.DisplayManagement.Implementation;
using OrchardCore.DisplayManagement.Liquid;
using OrchardCore.Liquid.ViewModels;

namespace OrchardCore.Liquid.Services
{
    public class LiquidShapes : IShapeTableProvider
    {
        private static async Task BuildViewModelAsync(ShapeDisplayContext shapeDisplayContext)
        {
            var model = shapeDisplayContext.Shape as LiquidPartViewModel;
            var liquidTemplateManager = shapeDisplayContext.ServiceProvider.GetRequiredService<ILiquidTemplateManager>();
            var liquidPart = model.LiquidPart;

            var templateContext = new TemplateContext();
            templateContext.SetValue("ContentItem", liquidPart.ContentItem);
            templateContext.MemberAccessStrategy.Register<LiquidPartViewModel>();
            templateContext.Contextualize(shapeDisplayContext.DisplayContext);

            using (var writer = new StringWriter())
            {
                await liquidTemplateManager.RenderAsync(liquidPart.Liquid, writer, HtmlEncoder.Default, templateContext);
                model.Html = writer.ToString();
            }

            model.Liquid = liquidPart.Liquid;
            model.LiquidPart = liquidPart;
            model.ContentItem = liquidPart.ContentItem;
        }

        public void Discover(ShapeTableBuilder builder)
        {
            builder.Describe("LiquidPart").OnProcessing(BuildViewModelAsync);
            builder.Describe("LiquidPart_Summary").OnProcessing(BuildViewModelAsync);
<<<<<<< HEAD
            builder.Describe("LiquidPart_Edit").OnProcessing(BuildViewModelAsync);
=======
>>>>>>> c8deba74
        }
    }
}<|MERGE_RESOLUTION|>--- conflicted
+++ resolved
@@ -38,10 +38,6 @@
         {
             builder.Describe("LiquidPart").OnProcessing(BuildViewModelAsync);
             builder.Describe("LiquidPart_Summary").OnProcessing(BuildViewModelAsync);
-<<<<<<< HEAD
-            builder.Describe("LiquidPart_Edit").OnProcessing(BuildViewModelAsync);
-=======
->>>>>>> c8deba74
         }
     }
 }